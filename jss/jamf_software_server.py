<<<<<<< HEAD
    #!/usr/bin/env python
=======
#!/usr/bin/env python
>>>>>>> 8dacf8b1
# Copyright (C) 2014-2017 Shea G Craig
#
# This program is free software: you can redistribute it and/or modify
# it under the terms of the GNU General Public License as published by
# the Free Software Foundation, either version 3 of the License, or
# (at your option) any later version.
#
# This program is distributed in the hope that it will be useful,
# but WITHOUT ANY WARRANTY; without even the implied warranty of
# MERCHANTABILITY or FITNESS FOR A PARTICULAR PURPOSE.  See the
# GNU General Public License for more details.
#
# You should have received a copy of the GNU General Public License
# along with this program.  If not, see <http://www.gnu.org/licenses/>.
"""jss.py

Classes representing a JSS, and its available API calls, represented
as JSSObjects.
"""


import cPickle
import gzip
import os
import re
from xml.etree import ElementTree

from . import distribution_points
from .curl_adapter import CurlAdapter
from .exceptions import GetError, PutError, PostError, DeleteError
from .jssobject import JSSObject
from . import jssobjects
from .queryset import QuerySet
from .tools import error_handler, quote_and_encode


# Pylint wants us to store our many attributes in a dictionary.
# However, to maintain backwards compatibility with the interface,
# we can't do that.
# pylint: disable=too-many-instance-attributes, too-many-public-methods
class JSS(object):
    """Represents a JAMF Software Server, with object search methods.

    Attributes:
        base_url: String, full URL to the JSS, with port.
        user: String API username.
        password: String API password for user.
        repo_prefs: List of dicts of repository configuration data.
        verbose: Boolean whether to include extra output.
        session: "Session" used to make all HTTP requests through
            whichever network adapter is in use (default is CurlAdapter).
        ssl_verify: Boolean whether to verify SSL traffic from the JSS
            is genuine.
        factory: JSSObjectFactory object for building JSSObjects.
        distribution_points: DistributionPoints
        max_age (int): Number of seconds cached object information
            should be kept before re-retrieving. Defaults to '-1'.

            Possible values:
                -1: Keep cached data forever, or until manually
                    retrieved with the `JSSObject.retrieve()` method.
                0: Retrieve data from data for every access.
                positive number: Number of seconds to keep.
    """

    # pylint: disable=too-many-arguments
    def __init__(
        self, jss_prefs=None, url=None, user=None, password=None,
        repo_prefs=None, ssl_verify=True, verbose=False, **kwargs):
        """Setup a JSS for making API requests.

        Provide either a JSSPrefs object OR specify url, user, and
        password to init. Other parameters are optional.

        Args:
            jss_prefs:  A JSSPrefs object.
            url: String, full URL to a JSS, with port.
            user: API Username.
            password: API Password.

            repo_prefs: A list of dicts with repository names and
                passwords.
                repos: (Optional) List of file repositories dicts to
                connect.
                    repo dicts:
                        Each file-share distribution point requires:
                            name: String name of the distribution point.
                                Must match the value on the JSS.
                            password: String password for the read/write
                                user.

                        This form uses the distributionpoints API call to
                        determine the remaining information. There is also
                        an explicit form; See distribution_points package
                        for more info

                        CDP and JDS types require one dict for the master,
                        with key:
                            type: String, either "CDP" or "JDS".

            ssl_verify: Boolean whether to verify SSL traffic from the
                JSS is genuine.
            verbose: Boolean whether to include extra output.
        """
        if jss_prefs is not None:
            url = jss_prefs.url
            user = jss_prefs.user
            password = jss_prefs.password
            repo_prefs = jss_prefs.repos
            ssl_verify = jss_prefs.verify
            suppress_warnings = jss_prefs.suppress_warnings

        # TODO: This method currently accepts '**kwargs' to soften
        # the deprecation of the urllib warnings removal.

        self.base_url = url

        self.session = CurlAdapter()
        self.user = user
        self.password = password
        self.repo_prefs = repo_prefs if repo_prefs else []
        self.verbose = verbose
        self.ssl_verify = ssl_verify

        self.distribution_points = distribution_points.DistributionPoints(self)

        self.max_age = -1

    # pylint: disable=too-many-arguments

    @property
    def _url(self):
        """The URL to the Casper JSS API endpoints. Get only."""
        return "%s/%s" % (self.base_url, "JSSResource")

    @property
    def base_url(self):
        """The URL to the Casper JSS, including port if needed."""
        return self._base_url

    @base_url.setter
    def base_url(self, url):
        """The URL to the Casper JSS, including port if needed."""
        # Remove the frequently included yet incorrect trailing slash.
        self._base_url = url.rstrip("/")

    @property
    def user(self):
        """Username used to connect to the Casper API"""
        return self.session.auth[0]

    @user.setter
    def user(self, value):
        """Username used to connect to the Casper API.

        Args:
            value (str): username.
        """
        auth = self.session.auth
        password = auth[1] if auth else ''
        self.session.auth = (value, password)

    @property
    def password(self):
        """Password used to connect to the Casper API"""
        return self.session.auth[1]

    @password.setter
    def password(self, value):
        """Password used to connect to the Casper API.

        Args:
            value (str): password.
        """
        auth = self.session.auth
        user = auth[0] if auth else ''
        self.session.auth = (user, value)

    @property
    def ssl_verify(self):
        """Boolean value for whether to verify SSL traffic is valid."""
        return self.session.verify

    @ssl_verify.setter
    def ssl_verify(self, value):
        """Boolean value for whether to verify SSL traffic is valid.

        Args:
            value: Boolean.
        """
        self.session.verify = value

    def mount_network_adapter(self, network_adapter):
        """Mount a network adapter that uses the Requests API.

        The existing user, password, and ssl_verify values are
        transferred to the new adapter.

        Args:
            network_adapter: A network adapter object that uses the
                basic Requests API. Included in python-jss are the
                CurlAdapter and RequestsAdapter.
        """
        auth = (self.user, self.password)
        ssl_verify = self.ssl_verify
        self.session = network_adapter
        self.user, self.password = auth
        self.ssl_verify = ssl_verify

    def get(self, url_path):
        """GET a url, handle errors, and return an etree.

        In general, it is better to use a higher level interface for
        API requests, like the search methods on this class, or the
        JSSObjects themselves.

        Args:
            url_path: String API endpoint path to GET (e.g. "packages")

        Returns:
            ElementTree.Element for the XML returned from the JSS.

        Raises:
            GetError if provided url_path has a >= 400 response, for
            example, if an object queried for does not exist (404). Will
            also raise GetError for bad XML.

            This behavior will change in the future for 404/Not Found
            to returning None.
        """
        request_url = os.path.join(self._url, quote_and_encode(url_path))
        response = self.session.get(request_url)

        if response.status_code == 200 and self.verbose:
            print "GET %s: Success." % request_url
        elif response.status_code >= 400:
            error_handler(GetError, response)

        # ElementTree in python2 only accepts bytes.
        try:
            xmldata = ElementTree.fromstring(response.content)
        except ElementTree.ParseError:
            raise GetError("Error Parsing XML:\n%s" % response.content)

        return xmldata

    def post(self, url_path, data):
        """POST an object to the JSS. For creating new objects only.

        The JSS responds with the new object's ID number if successful.

        Args:
            url_path: String API endpoint path to POST (e.g.
                "packages/id/0")
            data: xml.etree.ElementTree.Element with valid XML for the
                desired obj_class.

        Returns:
            str ID number of the newly created object.

        Raises:
            PostError if provided url_path has a >= 400 response.
        """
        # The JSS expects a post to ID 0 to create an object

        request_url = os.path.join(self._url, quote_and_encode(url_path))
        data = ElementTree.tostring(data, encoding='UTF-8')
        response = self.session.post(request_url, data=data)

        if response.status_code == 201 and self.verbose:
            print "POST %s: Success" % request_url
        elif response.status_code >= 400:
            error_handler(PostError, response)

        id_ = re.search(r"<id>([0-9]+)</id>", response.content).group(1)

        return id_

    def put(self, url_path, data):
        """Update an existing object on the JSS.

        In general, it is better to use a higher level interface for
        updating objects, namely, making changes to a JSSObject subclass
        and then using its save method.

        Args:
            url_path: String API endpoint path to PUT, with ID (e.g.
                "packages/id/<object ID>")
            data: xml.etree.ElementTree.Element with valid XML for the
                desired obj_class.

        Raises:
            PutError if provided url_path has a >= 400 response.
        """
        request_url = os.path.join(self._url, quote_and_encode(url_path))
        data = ElementTree.tostring(data, encoding='UTF-8')
        response = self.session.put(request_url, data=data)

        if response.status_code == 201 and self.verbose:
            print "PUT %s: Success." % request_url
        elif response.status_code >= 400:
            error_handler(PutError, response)

    def delete(self, url_path, data=None):
        """Delete an object from the JSS.

        In general, it is better to use a higher level interface for
        deleting objects, namely, using a JSSObject's delete method.

        Args:
            url_path: String API endpoint path to DEL, with ID (e.g.
                "packages/id/<object ID>")
            data: xml.etree.ElementTree.Element with valid XML for the
                desired obj_class. Most classes don't need this.

        Raises:
            DeleteError if provided url_path has a >= 400 response.
        """
        request_url = os.path.join(self._url, quote_and_encode(url_path))
        if data:
            data = ElementTree.tostring(data, encoding='UTF-8')
            response = self.session.delete(request_url, data=data)
        else:
            response = self.session.delete(request_url)

        if response.status_code == 200 and self.verbose:
            print "DEL %s: Success." % request_url
        elif response.status_code >= 400:
            error_handler(DeleteError, response)

    def retrieve_all(self):
        all_search_methods = [
            getattr(self, name) for name in jssobjects.__all__]

        all_objects = {}
        for method in all_search_methods:
            name = method.__name__
            try:
                result = method()
            except GetError as err:
                msg = "Unable to retrieve '{}'"
                if err.status_code == 401:
                    msg += "; permission error"
                print msg.format(name)
                continue


            # Flat objects can go straight in.
            if isinstance(result, JSSObject):
                all_objects[name] = result.retrieve()
            # Container types need to be retrieved.
            else:
                try:
                    all_objects[name] = result.retrieve_all()
                except GetError:
                    # A failure to get means the object type has zero
                    # results.
                    print name, " has no results! (GETERRROR)"
                    all_objects[name] = []

        return all_objects

    def pickle_all(self, path, compress=True):
        """Back up entire JSS to a Python Pickle.

        For each object type, retrieve all objects, and then pickle
        the entire smorgasbord. This will almost certainly take a long
        time!

        Pickling is Python's method for serializing/deserializing
        Python objects. This allows you to save a fully functional
        JSSObject to disk, and then load it later, without having to
        retrieve it from the JSS.

        Args:
            path: String file path to the file you wish to (over)write.
                Path will have ~ expanded prior to opening, and `.gz`
                appended if compress=True and it's missing.
            compress (bool): Whether to gzip output. Default is True.
        """
        all_objects = self.retrieve_all()
        path = os.path.expanduser(path)
        gz_ext = ".gz"
        if compress and not path.endswith(gz_ext):
            path = path + gz_ext

        opener = gzip.open if compress else open
        with opener(path, 'wb') as file_handle:
            cPickle.Pickler(
                file_handle, cPickle.HIGHEST_PROTOCOL).dump(all_objects)

    @classmethod
    def from_pickle(cls, path):
        """Load all objects from pickle file and return as dict.

        The dict returned will have keys named the same as the
        JSSObject classes contained, and the values will be
        QuerySets of all full objects of that class (for example,
        the equivalent of my_jss.Computer().retrieve_all()).

        This method can potentially take a very long time!

        Pickling is Python's method for serializing/deserializing
        Python objects. This allows you to save a fully functional
        JSSObject to disk, and then load it later, without having to
        retrieve it from the JSS.

        Args:
            path: String file path to the file you wish to load from.
                Path will have ~ expanded prior to opening.
        """
        gz_magic = "\x1f\x8b\x08"

        # Determine if file is gzipped.
        with open(os.path.expanduser(path), "rb") as pickle:
            pickle_magic = pickle.read(len(gz_magic))
            compressed = True if pickle_magic == gz_magic else False

        opener = gzip.open if compressed else open

        with opener(os.path.expanduser(path), "rb") as pickle:
            return cPickle.Unpickler(pickle).load()

    def write_all(self, path):
        """Back up entire JSS to XML file.

        For each object type, retrieve all objects, and then pickle
        the entire smorgasbord. This will almost certainly take a long
        time!

        Pickling is Python's method for serializing/deserializing
        Python objects. This allows you to save a fully functional
        JSSObject to disk, and then load it later, without having to
        retrieve it from the JSS.

        Args:
            path: String file path to the file you wish to (over)write.
                Path will have ~ expanded prior to opening.
        """
        all_objects = self.retrieve_all()

        with open(os.path.expanduser(path), "w") as ofile:
            root = ElementTree.Element("JSS")
            for obj_type, objects in all_objects.items():
                if objects:
                    sub_element = ElementTree.SubElement(root, obj_type)
                    sub_element.extend(objects)

            et = ElementTree.ElementTree(root)
            et.write(ofile, encoding="utf-8")

    def load_from_xml(self, path):
        """Load all objects from XML file and return as dict.

        The dict returned will have keys named the same as the
        JSSObject classes contained, and the values will be
        QuerySets of all full objects of that class (for example,
        the equivalent of my_jss.Computer().retrieve_all()).

        This method can potentially take a very long time!

        Args:
            path: String file path to the file you wish to load from.
                Path will have ~ expanded prior to opening.
        """
        with open(os.path.expanduser(path), "r") as ifile:
            et = ElementTree.parse(ifile)

        root = et.getroot()

        all_objects = {}
        for child in root:
            obj_type = getattr(jssobjects, child.tag)
            objects = [obj_type(self, obj) for obj in child]
            all_objects[child.tag] = QuerySet(objects)

        return all_objects

    def version(self):
        return self.JSSUser().version.text

# There's a lot of repetition involved in creating the object query
# methods on JSS, so we create them dynamically at import time.
def add_search_method(cls, name):
    """Add a class-specific search method to a class (JSS)"""
    # Get the actual class to search for, from str `name`
    obj_type = getattr(jssobjects, name)

    # Create a closure over the retrieved class to do our search.
    def api_method(self, data=None, **kwargs):
        """Flexibly search the JSS for objects of type {0}.

            Args:
                data (None, int, str, xml.etree.ElementTree.Element):
                    Argument to query for. Different queries are
                    performed depending on the type of this arg:
                        None (or provide no argument / default):
                            Search for all objects.
                        int: Search for an object by ID.
                        str: Search for an object by name. Some objects
                            allow 'match' searches, using '*' as the
                            wildcard operator.
                        xml.etree.ElementTree.Element: create a new
                            object from the Element's data.
                kwargs:
                    {1}

                    Some classes allow additional filters, subsets, etc,
                    in their queries. Check the object's `allowed_kwargs`
                    attribute for a complete list of implemented keys.

                    Not all classes offer all types of searches, nor are
                    they all necessarily offered in a single query.
                    Consult the Casper API documentation for usage.

                    In general, the key name is applied to the end of the
                    URL, followed by the val; e.g.
                    '<url>/subset/general'.

                    Some common types of extra arguments:

                    subset (list of str or str): XML subelement tags to
                        request (e.g.  ['general', 'purchasing']), OR an
                        '&' delimited string (e.g.
                        'general&purchasing').  Defaults to None.
                    start_date/end_date (str or datetime): Either dates
                        in the form 'YYYY-MM-DD' or a datetime.datetime
                        object.

            Returns:
                QuerySet: If data=None, return all objects of this
                    type.
                {0}: If searching or creating new objects, return an
                    instance of that object.
                None: (FUTURE) Will return None if nothing is found that
                    matches the search criteria.

            Raises:
                GetError for nonexistent objects.
        """
        if not isinstance(data, ElementTree.Element):
            url = obj_type.build_query(data, **kwargs)
            data = self.get(url)

        # TODO: Deprecated and pending removal
        if hasattr(obj_type, "container"):
            data = data.find(obj_type.container)

        if data.find("size") is not None:
            return QuerySet.from_response(obj_type, data, self, **kwargs)
        else:
            return obj_type(self, data)

    # Add in the missing variables to the docstring and set name.
    if hasattr(obj_type, 'allowed_kwargs') and obj_type.allowed_kwargs:
        allowed = ', '.join(obj_type.allowed_kwargs)
        msg = 'Allowed keyword arguments for this class are:\n{}{}'
        kwarg_doc = msg.format(6 * "    ", allowed) if allowed else ""
    else:
        kwarg_doc = "(None supported)"
    api_method.__doc__ = api_method.__doc__.format(name, kwarg_doc)
    api_method.__name__ = name
    # Add the method to the class with the correct name.
    setattr(cls, name, api_method)


# Run `add_search_method` against everything that jss.jssobjects exports.
for jss_class in jssobjects.__all__:
    add_search_method(JSS, jss_class)


# pylint: disable=too-many-instance-attributes, too-many-public-methods

class JSSObjectFactory(object):
    """Deprecated"""
    pass<|MERGE_RESOLUTION|>--- conflicted
+++ resolved
@@ -1,8 +1,4 @@
-<<<<<<< HEAD
-    #!/usr/bin/env python
-=======
 #!/usr/bin/env python
->>>>>>> 8dacf8b1
 # Copyright (C) 2014-2017 Shea G Craig
 #
 # This program is free software: you can redistribute it and/or modify
