#!/usr/bin/env python
# Copyright (C) 2014-2017 Shea G Craig
#
# This program is free software: you can redistribute it and/or modify
# it under the terms of the GNU General Public License as published by
# the Free Software Foundation, either version 3 of the License, or
# (at your option) any later version.
#
# This program is distributed in the hope that it will be useful,
# but WITHOUT ANY WARRANTY; without even the implied warranty of
# MERCHANTABILITY or FITNESS FOR A PARTICULAR PURPOSE.  See the
# GNU General Public License for more details.
#
# You should have received a copy of the GNU General Public License
# along with this program.  If not, see <http://www.gnu.org/licenses/>.
"""jssobjects.py

Classes representing JSS database objects and their API endpoints
"""


import mimetypes
import os
from xml.etree import ElementTree
from xml.sax.saxutils import escape

import requests

from .exceptions import GetError
from .jssobject import Container, Group, JSSObject
from .tools import error_handler


__all__ = (
    'Account', 'AccountGroup', 'ActivationCode', 'AdvancedComputerSearch',
    'AdvancedMobileDeviceSearch', 'AdvancedUserSearch',
    'AllowedFileExtension', 'Building', 'BYOProfile', 'Category', 'Class',
    'Computer', 'ComputerApplication', 'ComputerApplicationUsage',
    'ComputerCheckIn', 'ComputerCommand', 'ComputerConfiguration',
    'ComputerExtensionAttribute', 'ComputerGroup',
    'ComputerHardwareSoftwareReport', 'ComputerHistory',
    'ComputerInventoryCollection', 'ComputerInvitation', 'ComputerManagement',
    'ComputerReport', 'Department', 'DirectoryBinding',
    'DiskEncryptionConfiguration', 'DistributionPoint', 'DockItem', 'EBook',
    'GSXConnection', 'HealthcareListener', 'HealthcareListenerRule', 'IBeacon',
    'InfrastructureManager', 'JSSUser', 'JSONWebTokenConfigurations',
    'LDAPServer', 'LicensedSoftware', 'MacApplication',
    'ManagedPreferenceProfile', 'MobileDevice', 'MobileDeviceApplication',
    'MobileDeviceCommand', 'MobileDeviceConfigurationProfile',
    'MobileDeviceEnrollmentProfile', 'MobileDeviceExtensionAttribute',
    'MobileDeviceGroup', 'MobileDeviceHistory', 'MobileDeviceInvitation',
    'MobileDeviceProvisioningProfile', 'NetbootServer', 'NetworkSegment',
    'OSXConfigurationProfile', 'Package', 'Patch', 'Peripheral',
    'PeripheralType', 'Policy', 'Printer', 'RestrictedSoftware',
    'RemovableMACAddress', 'SavedSearch', 'Script', 'Site',
    'SoftwareUpdateServer', 'SMTPServer', 'UserExtensionAttribute', 'User',
    'UserGroup', 'VPPAccount', 'VPPAssignment', 'VPPInvitation', 'Webhook')


# pylint: disable=missing-docstring
class Account(Container):
    """JSS account."""
    _endpoint_path = "accounts"
    # TODO: This is pending removal.
    container = "users"
    id_url = "userid"
    search_types = {"userid": "userid", "username": "username",
                    "name": "username"}


class AccountGroup(Container):
    """Account groups are groups of users on the JSS.

    Within the API hierarchy they are actually part of accounts, but I
    seperated them.
    """

    _endpoint_path = "accounts"
    # TODO: This is pending removal.
    container = "groups"
    id_url = "groupid"
    search_types = {"groupid": "groupid", "groupname": "groupname",
                    "name": "groupname"}


class ActivationCode(JSSObject):
    _endpoint_path = "activationcode"
    can_delete = False
    can_post = False


class AdvancedComputerSearch(Container):
    _endpoint_path = "advancedcomputersearches"


class AdvancedMobileDeviceSearch(Container):
    _endpoint_path = "advancedmobiledevicesearches"


class AdvancedUserSearch(Container):
    _endpoint_path = "advancedusersearches"


class AllowedFileExtension(Container):
    _endpoint_path = "allowedfileextensions"
    can_put = False
    default_search = "extension"
    search_types = {"extension": "extension"}


class Building(Container):
    _endpoint_path = "buildings"
    root_tag = "building"


class BYOProfile(Container):
    _endpoint_path = "byoprofiles"
    root_tag = "byoprofiles"
    can_delete = False
    can_post = False
    search_types = {"sitename": "site/name", "siteid": "site/id",
                    "name": "name"}


class Category(Container):
    _endpoint_path = "categories"
    root_tag = "category"


class Class(Container):
    _endpoint_path = "classes"


class Computer(Container):
    root_tag = "computer"
    _endpoint_path = "computers"
    search_types = {"name": "name", "serial_number": "serialnumber",
<<<<<<< HEAD
                    "udid": "udid", "macaddress": "macaddress",
=======
                    "udid": "udid", "macaddress": "macadress",
>>>>>>> 8dacf8b1
                    "match": "match"}
    # The '/computers/match/name/{matchname}' variant is not supported
    # here because in testing, it didn't actually do anything.
    allowed_kwargs = ('subset', 'match')

    @property
    def mac_addresses(self):
        """Return a list of mac addresses for this device.

        Computers don't tell you which network device is which.
        """
        mac_addresses = [self.findtext("general/mac_address")]
        if self.findtext("general/alt_mac_address"):
            mac_addresses.append(self.findtext("general/alt_mac_address"))
            return mac_addresses


class ComputerApplication(Container):
    _endpoint_path = "computerapplications"
    can_delete = False
    can_put = False
    can_post = False
    default_search = "application"
    search_types = {"application": "application"}
    allowed_kwargs = ("version", "inventory")


class ComputerApplicationUsage(Container):
    _endpoint_path = "computerapplicationusage"
    can_delete = False
    can_put = False
    can_post = False
    allowed_kwargs = ('start_date', 'end_date')
    search_types = {"name": "name", "serial_number": "serialnumber",
                    "udid": "udid", "macaddress": "macadress"}

    @classmethod
    def _handle_kwargs(cls, kwargs):
        """Do nothing. Can be overriden by classes which need it."""
        if not all(key in kwargs for key in ('start_date', 'end_date')):
            raise TypeError(
                "This class requires a `start_date` and an `end_date` "
                "parameter.")

        # The current `build_query` implementation needs dates to be a
        # single item in the keywords dict, so combine them.
        start, end = kwargs.pop('start_date'), kwargs.pop('end_date')
        kwargs['date_range'] = (start, end)
        return kwargs


class ComputerCheckIn(JSSObject):
    _endpoint_path = "computercheckin"
    can_delete = False
    can_post = False


class ComputerCommand(Container):
    _endpoint_path = "computercommands"
    can_delete = False
    can_put = False
    # TODO: You _can_ POST computer commands, but it is not yet
    # implemented
    can_post = False


class ComputerConfiguration(Container):
    _endpoint_path = "computerconfigurations"
    root_tag = "computer_configuration"


class ComputerExtensionAttribute(Container):
    _endpoint_path = "computerextensionattributes"


class ComputerGroup(Group):
    _endpoint_path = "computergroups"
    root_tag = "computer_group"
    data_keys = {
        "is_smart": False,
        "criteria": None,
        "computers": None,}

    def add_computer(self, computer):
        """Add a computer to the group.

        Args:
            computer: A Computer object to add to the group.
        """
        super(ComputerGroup, self).add_device(computer, "computers")

    def remove_computer(self, computer):
        """Remove a computer from the group.

        Args:
            computer: A Computer object to add to the group.
        """
        super(ComputerGroup, self).remove_object_from_list(
            computer, "computers")


class ComputerHardwareSoftwareReport(Container):
    _endpoint_path = "computers"
    can_put = False
    can_post = False
    can_delete = False
    search_types = {"name": "name", "serial_number": "serialnumber",
                    "udid": "udid", "macaddress": "macadress",
                    "match": "match"}
    allowed_kwargs = ('start_date', 'end_date', 'subset')


class ComputerHardwareSoftwareReport(Container):
    """Unimplemented at this time."""
    _endpoint_path = "computerhardwaresoftwarereports"
    can_delete = False
    can_put = False
    can_post = False


class ComputerHistory(Container):
    _endpoint_path = "computerhistory"
    can_delete = False
    can_put = False
    can_post = False
    allowed_kwargs = ('subset',)
    search_types = {"name": "name", "serial_number": "serialnumber",
                    "udid": "udid", "macaddress": "macadress"}


class ComputerInventoryCollection(JSSObject):
    _endpoint_path = "computerinventorycollection"
    can_post = False
    can_delete = False


class ComputerInvitation(Container):
    _endpoint_path = "computerinvitations"
    can_put = False
    search_types = {"name": "name", "invitation": "invitation"}


class ComputerManagement(Container):
    _endpoint_path = "computermanagement"
    can_put = False
    can_post = False
    can_delete = False
    allowed_kwargs = ('patchfilter', 'username', 'subset')
    search_types = {"name": "name", "serial_number": "serialnumber",
                    "udid": "udid", "macaddress": "macadress"}


class ComputerReport(Container):
    _endpoint_path = "computerreports"
    can_put = False
    can_post = False
    can_delete = False


class Department(Container):
    _endpoint_path = "departments"
    root_tag = "department"


class DirectoryBinding(Container):
    _endpoint_path = "directorybindings"


class DiskEncryptionConfiguration(Container):
    _endpoint_path = "diskencryptionconfigurations"


class DistributionPoint(Container):
    _endpoint_path = "distributionpoints"


class DockItem(Container):
    _endpoint_path = "dockitems"


class EBook(Container):
    _endpoint_path = "ebooks"
    allowed_kwargs = ('subset',)


class GSXConnection(JSSObject):
    _endpoint_path = "gsxconnection"
    can_post = False
    can_delete = False


class HealthcareListener(Container):
    _endpoint_path = "healthcarelistener"
    can_post = False
    can_delete = False
    default_search = "id"
    search_types = {"id": "id"}


class HealthcareListenerRule(Container):
    _endpoint_path = "healthcarelistenerrule"
    can_delete = False
    default_search = "id"
    search_types = {"id": "id"}


class IBeacon(Container):
    _endpoint_path = "ibeacons"
    root_tag = "ibeacon"


class InfrastructureManager(Container):
    _endpoint_path = "infrastructuremanager"
    can_post = False
    can_delete = False
    default_search = "id"
    search_types = {"id": "id"}


class JSSUser(JSSObject):
    """JSSUser is deprecated."""
    _endpoint_path = "jssuser"
    can_post = False
    can_put = False
    can_delete = False


class JSONWebTokenConfigurations(JSSObject):
    _endpoint_path = "jsonwebtokenconfigurations"
    default_search = "id"
    search_types = {"id": "id"}


class LDAPServer(Container):
    _endpoint_path = "ldapservers"

    def search_users(self, user):
        """Search for LDAP users.

        Args:
            user: User to search for. It is not entirely clear how the
                JSS determines the results- are regexes allowed, or
                globbing?

        Returns:
            LDAPUsersResult object.

        Raises:
            Will raise a GetError if no results are found.
        """
        user_url = "%s/%s/%s" % (self.url, "user", user)
        response = self.jss.get(user_url)
        return LDAPUsersResults(self.jss, response)

    def search_groups(self, group):
        """Search for LDAP groups.

        Args:
            group: Group to search for. It is not entirely clear how the
                JSS determines the results- are regexes allowed, or
                globbing?

        Returns:
            LDAPGroupsResult object.

        Raises:
            GetError if no results are found.
        """
        group_url = "%s/%s/%s" % (self.url, "group", group)
        response = self.jss.get(group_url)
        return LDAPGroupsResults(self.jss, response)

    def is_user_in_group(self, user, group):
        """Test for whether a user is in a group.

        There is also the ability in the API to test for whether
        multiple users are members of an LDAP group, but you should just
        call is_user_in_group over an enumerated list of users.

        Args:
            user: String username.
            group: String group name.

        Returns bool.
        """
        search_url = "%s/%s/%s/%s/%s" % (self.url, "group", group,
                                         "user", user)
        response = self.jss.get(search_url)
        # Sanity check
        length = len(response)
        result = False
        if length == 1:
            # User doesn't exist. Use default False value.
            pass
        elif length == 2:
            if response.findtext("ldap_user/username") == user:
                if response.findtext("ldap_user/is_member") == "Yes":
                    result = True
        elif len(response) >= 2:
            raise GetError("Unexpected response.")
        return result

    @property
    def id(self):
        """Return object ID or None."""
        # LDAPServer's ID is in "connection"
        result = self.findtext("connection/id")
        return result

    @property
    def name(self):
        """Return object name or None."""
        # LDAPServer's name is in "connection"
        result = self.findtext("connection/name")
        return result


class LDAPUsersResults(Container):
    """Helper class for results of LDAPServer queries for users."""
    can_get = False
    can_post = False
    can_put = False
    can_delete = False


class LDAPGroupsResults(Container):
    """Helper class for results of LDAPServer queries for groups."""
    can_get = False
    can_post = False
    can_put = False
    can_delete = False


class LicensedSoftware(Container):
    _endpoint_path = "licensedsoftware"


class MacApplication(Container):
    _endpoint_path = "macapplications"
    root_tag = "mac_application"
    allowed_kwargs = ('subset',)


class ManagedPreferenceProfile(Container):
    _endpoint_path = "managedpreferenceprofiles"
    allowed_kwargs = ('subset',)


class MobileDevice(Container):
    """Mobile Device objects include a "match" search type which queries
    across multiple properties.
    """

    _endpoint_path = "mobiledevices"
    root_tag = "mobile_device"
    search_types = {"name": "name", "serial_number": "serialnumber",
                    "udid": "udid", "macaddress": "macadress",
                    "match": "match"}
    allowed_kwargs = ('subset',)


class MobileDeviceApplication(Container):
    _endpoint_path = "mobiledeviceapplications"
    allowed_kwargs = ('subset',)


class MobileDeviceCommand(Container):
    _endpoint_path = "mobiledevicecommands"
    can_put = False
    can_delete = False
    search_types = {"name": "name", "uuid": "uuid",
                    "command": "command"}
    # TODO: This object _can_ post, but it works a little differently
    # and is not yet implemented
    can_post = False


class MobileDeviceConfigurationProfile(Container):
    _endpoint_path = "mobiledeviceconfigurationprofiles"
    allowed_kwargs = ('subset',)


class MobileDeviceEnrollmentProfile(Container):
    _endpoint_path = "mobiledeviceenrollmentprofiles"
    search_types = {"name": "name", "invitation": "invitation"}
    allowed_kwargs = ('subset',)


class MobileDeviceExtensionAttribute(Container):
    _endpoint_path = "mobiledeviceextensionattributes"


class MobileDeviceGroup(Group):
    _endpoint_path = "mobiledevicegroups"
    root_tag = "mobile_device_group"

    def add_mobile_device(self, device):
        """Add a mobile_device to the group.

        Args:
            device: A MobileDevice object to add to group.
        """
        super(MobileDeviceGroup, self).add_device(device, "mobile_devices")

    def remove_mobile_device(self, device):
        """Remove a mobile_device from the group.

        Args:
            device: A MobileDevice object to remove from the group.
        """
        super(MobileDeviceGroup, self).remove_object_from_list(
            device, "mobile_devices")


class MobileDeviceHistory(Container):
    _endpoint_path = "mobiledevicehistory"
    can_delete = False
    can_put = False
    can_post = False
    allowed_kwargs = ('subset',)
    search_types = {"name": "name", "serial_number": "serialnumber",
                    "udid": "udid", "macaddress": "macadress"}


class MobileDeviceInvitation(Container):
    _endpoint_path = "mobiledeviceinvitations"
    can_put = False
    search_types = {"invitation": "invitation"}


class MobileDeviceProvisioningProfile(Container):
    _endpoint_path = "mobiledeviceprovisioningprofiles"
    search_types = {"name": "name", "uuid": "uuid"}
    allowed_kwargs = ('subset',)


class NetbootServer(Container):
    _endpoint_path = "netbootservers"


class NetworkSegment(Container):
    _endpoint_path = "networksegments"


class OSXConfigurationProfile(Container):
    _endpoint_path = "osxconfigurationprofiles"
    allowed_kwargs = ('subset',)


class Package(Container):
    _endpoint_path = "packages"
    root_tag = "package"
    data_keys = {
        "category": None,
        "info": None,
        "notes": None,
        "priority": "10",
        "reboot_required": "false",
        "fill_user_template": "false",
        "fill_existing_users": "false",
        "boot_volume_required": "true",
        "allow_uninstalled": "false",
        "os_requirements": None,
        "required_processor": "None",   # Really. The string "None".
        "switch_with_package": "Do Not Install",
        "install_if_reported_available": "false",
        "reinstall_option": "Do Not Reinstall",
        "triggering_files": None,
        "send_notification": "false",}

    def _new(self, name, **kwargs):
        """Create a new Package from scratch.

        Args:
            name: String filename of the package to use for the
                Package object's Display Name (here, "name").
                Will also be used as the "filename" value. Casper will
                let you specify different values, but it is not
                recommended.
            kwargs:
                Accepted keyword args include all top-level keys.
                Values will be cast to string. (Int 10, bool False
                become string values "10" and "false").
        """
        # We want these to match, so circumvent the for loop.
        # ElementTree.SubElement(self, "name").text = name
        super(Package, self)._new(name, **kwargs)
        ElementTree.SubElement(self, "filename").text = name

    def set_os_requirements(self, requirements):
        """Set package OS Requirements

        Args:
            requirements: A string of comma seperated OS versions. A
                lowercase "x" is allowed as a wildcard, e.g.  "10.9.x"
        """
        self.find("os_requirements").text = requirements

    def set_category(self, category):
        """Set package category

        Args:
            category: String of an existing category's name, or a
                Category object.
        """
        # For some reason, packages only have the category name, not the
        # ID.
        if isinstance(category, Category):
            name = category.name
        else:
            name = category
        self.find("category").text = name


class Patch(Container):
    _endpoint_path = "patches"
    root_tag = "software_title"
    can_post = False
    allowed_kwargs = ('subset',)
    # The /patches/id/{id}/version/{version} variant is not currently
    # implemented.


class Peripheral(Container):
    _endpoint_path = "peripherals"
    search_types = {}
    allowed_kwargs = ('subset',)


class PeripheralType(Container):
    _endpoint_path = "peripheraltypes"
    search_types = {}


# pylint: disable=too-many-instance-attributes
# This class has a lot of convenience attributes. Sorry pylint.
class Policy(Container):
    _endpoint_path = "policies"
    root_tag = "policy"
    search_types = {"name": "name", "category": "category"}
    allowed_kwargs = ('subset',)
    _name_element = "general/name"
    data_keys = {
        "general": {
            "enabled": "true",
            "frequency": "Once per computer",
            "category": "",},
        "scope": {
            "computers": None,
            "computer_groups": None,
            "buildings": None,
            "departments": None,
            "exclusions": {
                "computers": None,
                "computer_groups": None,
                "buildings": None,
                "departments": None,},},
        "self_service": {
            "use_for_self_service": "true"},
        "package_configuration": {
            "packages": None},
        "maintenance": {
            "recon": "true"},
    }

    def add_object_to_scope(self, obj):
        """Add an object to the appropriate scope block.

        Args:
            obj: JSSObject to add to scope. Accepted subclasses are:
                Computer
                ComputerGroup
                Building
                Department

        Raises:
            TypeError if invalid obj type is provided.
        """
        if isinstance(obj, Computer):
            self.add_object_to_path(obj, "scope/computers")
        elif isinstance(obj, ComputerGroup):
            self.add_object_to_path(obj, "scope/computer_groups")
        elif isinstance(obj, Building):
            self.add_object_to_path(obj, "scope/buildings")
        elif isinstance(obj, Department):
            self.add_object_to_path(obj, "scope/departments")
        else:
            raise TypeError

    def clear_scope(self):
        """Clear all objects from the scope, including exclusions."""
        clear_list = ["computers", "computer_groups", "buildings",
                      "departments", "limit_to_users/user_groups",
                      "limitations/users", "limitations/user_groups",
                      "limitations/network_segments", "exclusions/computers",
                      "exclusions/computer_groups", "exclusions/buildings",
                      "exclusions/departments", "exclusions/users",
                      "exclusions/user_groups", "exclusions/network_segments"]
        for section in clear_list:
            self.clear_list("%s%s" % ("scope/", section))

    def add_object_to_exclusions(self, obj):
        """Add an object to the appropriate scope exclusions
        block.

        Args:
            obj: JSSObject to add to exclusions. Accepted subclasses
                    are:
                Computer
                ComputerGroup
                Building
                Department

        Raises:
            TypeError if invalid obj type is provided.
        """
        if isinstance(obj, Computer):
            self.add_object_to_path(obj, "scope/exclusions/computers")
        elif isinstance(obj, ComputerGroup):
            self.add_object_to_path(obj, "scope/exclusions/computer_groups")
        elif isinstance(obj, Building):
            self.add_object_to_path(obj, "scope/exclusions/buildings")
        elif isinstance(obj, Department):
            self.add_object_to_path(obj, "scope/exclusions/departments")
        else:
            raise TypeError

    def add_object_to_limitations(self, obj):
        """Add an object to the appropriate scope limitations
        block.

        Args:
            obj: JSSObject to add to limitations. Accepted subclasses
                are:
                    User
                    UserGroup
                    NetworkSegment
                    IBeacon

        Raises:
            TypeError if invalid obj type is provided.
        """
        if isinstance(obj, User):
            self.add_object_to_path(obj, "scope/limitations/users")
        elif isinstance(obj, UserGroup):
            self.add_object_to_path(obj, "scope/limitations/user_groups")
        elif isinstance(obj, NetworkSegment):
            self.add_object_to_path(obj, "scope/limitations/network_segments")
        elif isinstance(obj, IBeacon):
            self.add_object_to_path(obj, "scope/limitations/ibeacons")
        else:
            raise TypeError

    def add_package(self, pkg, action_type="Install"):
        """Add a Package object to the policy with action=install.

        Args:
            pkg: A Package object to add.
            action_type (str, optional): One of "Install", "Cache", or
                "Install Cached".  Defaults to "Install".
        """
        if isinstance(pkg, Package):
            if action_type not in ("Install", "Cache", "Install Cached"):
                raise ValueError
            package = self.add_object_to_path(
                pkg, "package_configuration/packages")
            # If there's already an action specified, get it, then
            # overwrite. Otherwise, make a new subelement.
            action = package.find("action")
            if not action:
                action = ElementTree.SubElement(package, "action")
            action.text = action_type
        else:
            raise ValueError("Please pass a Package object to parameter: "
                             "pkg.")

    def set_self_service(self, state=True):
        """Set use_for_self_service to bool state."""
        self.set_bool(self.find("self_service/use_for_self_service"), state)

    def set_recon(self, state=True):
        """Set policy's recon value to bool state."""
        self.set_bool(self.find("maintenance/recon"), state)

    def set_category(self, category):
        """Set the policy's category.

        Args:
            category: A category object.
        """
        pcategory = self.find("general/category")
        pcategory.clear()
        name = ElementTree.SubElement(pcategory, "name")
        if isinstance(category, Category):
            id_ = ElementTree.SubElement(pcategory, "id")
            id_.text = category.id
            name.text = category.name
        elif isinstance(category, basestring):
            name.text = category

# pylint: enable=too-many-instance-attributes, too-many-locals


class Printer(Container):
    _endpoint_path = "printers"


class RemovableMACAddress(Container):
    _endpoint_path = "removablemacaddresses"


class RestrictedSoftware(Container):
    _endpoint_path = "restrictedsoftware"


class SavedSearch(Container):
    _endpoint_path = "savedsearches"
    can_put = False
    can_post = False
    can_delete = False


class Script(Container):
    _endpoint_path = "scripts"
    root_tag = "script"

    def add_script(self, script_contents):
        """Add script code to the correct tag in the Script object.

        The script content will be XML encoded prior to addition,
        so there's no need to encode prior to addition with this
        method.

        Args:
            script_contents (str, unicode): Script code.
        """
        escaped_script_contents = escape(script_contents)
        script_contents_tag = self.find("script_contents")
        if not script_contents_tag:
            script_contents_tag = ElementTree.SubElement(
                self, "script_contents")
        script_contents_tag.text = escaped_script_contents


class Site(Container):
    _endpoint_path = "sites"
    root_tag = "site"


class SMTPServer(JSSObject):
    _endpoint_path = "smtpserver"
    can_post = False
    can_delete = False


class SoftwareUpdateServer(Container):
    _endpoint_path = "softwareupdateservers"


class UserExtensionAttribute(Container):
    _endpoint_path = "userextensionattributes"


class User(Container):
    _endpoint_path = "users"


class UserGroup(Container):
    _endpoint_path = "usergroups"


class VPPAccount(Container):
    _endpoint_path = "vppaccounts"
    root_tag = "vpp_account"


class VPPAssignment(Container):
    _endpoint_path = "vppassignments"


class VPPInvitation(Container):
    _endpoint_path = "vppinvitations"


class Webhook(Container):
    _endpoint_path = "webhooks"


# pylint: enable=missing-docstring<|MERGE_RESOLUTION|>--- conflicted
+++ resolved
@@ -135,12 +135,7 @@
     root_tag = "computer"
     _endpoint_path = "computers"
     search_types = {"name": "name", "serial_number": "serialnumber",
-<<<<<<< HEAD
-                    "udid": "udid", "macaddress": "macaddress",
-=======
-                    "udid": "udid", "macaddress": "macadress",
->>>>>>> 8dacf8b1
-                    "match": "match"}
+                    "udid": "udid", "macaddress": "macaddress"}
     # The '/computers/match/name/{matchname}' variant is not supported
     # here because in testing, it didn't actually do anything.
     allowed_kwargs = ('subset', 'match')
