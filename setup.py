#!/usr/bin/env python
# Copyright (C) 2014-2017 Shea G Craig
#
# This program is free software: you can redistribute it and/or modify
# it under the terms of the GNU General Public License as published by
# the Free Software Foundation, either version 3 of the License, or
# (at your option) any later version.
#
# This program is distributed in the hope that it will be useful,
# but WITHOUT ANY WARRANTY; without even the implied warranty of
# MERCHANTABILITY or FITNESS FOR A PARTICULAR PURPOSE.  See the
# GNU General Public License for more details.
#
# You should have received a copy of the GNU General Public License
# along with this program.  If not, see <http://www.gnu.org/licenses/>.


from setuptools import setup, find_packages

from jss import __version__

#http://stackoverflow.com/questions/10718767/have-the-same-readme-both-in-markdown-and-restructuredtext
try:
    from pypandoc import convert
    read_md = lambda f: convert(f, 'rst')
except ImportError:
    print("Warning: pypandoc module not found, could not convert md to rst")
    read_md = lambda f: open(f, 'r').read()

setup(name = 'python-jss',
      version = __version__,
      packages = find_packages(),
      description = 'Python wrapper for JSS API.',
      long_description = read_md('README.md'),
      author = 'Shea G. Craig',
      url = 'https://github.com/sheagcraig/python-jss/',
      license = 'GPLv3',
<<<<<<< HEAD
=======
      # pyOpenSSL is required, but included in requests.
      install_requires=["requests", "ndg-httpsclient", "pyasn1"],
      extras_require={
          'reST': ["Sphinx>=1.5.3", "docutils>=0.13.1", "sphinx-rtd-theme>=0.2.4"]
      },
>>>>>>> 4b6cd197
      classifiers = [
          'Development Status :: 5 - Production/Stable',
          'License :: OSI Approved :: GNU General Public License v3 (GPLv3)']
     )<|MERGE_RESOLUTION|>--- conflicted
+++ resolved
@@ -35,14 +35,9 @@
       author = 'Shea G. Craig',
       url = 'https://github.com/sheagcraig/python-jss/',
       license = 'GPLv3',
-<<<<<<< HEAD
-=======
-      # pyOpenSSL is required, but included in requests.
-      install_requires=["requests", "ndg-httpsclient", "pyasn1"],
       extras_require={
           'reST': ["Sphinx>=1.5.3", "docutils>=0.13.1", "sphinx-rtd-theme>=0.2.4"]
       },
->>>>>>> 4b6cd197
       classifiers = [
           'Development Status :: 5 - Production/Stable',
           'License :: OSI Approved :: GNU General Public License v3 (GPLv3)']
